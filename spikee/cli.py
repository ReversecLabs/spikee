# spikee/cli.py

# At the top of cli.py, add these imports:
import os
import sys
import shutil
import argparse
from . import __version__
from dotenv import load_dotenv
from pathlib import Path

from .generator import generate_dataset
from .tester import test_dataset
from .results import analyze_results, rejudge_results, extract_results, dataset_comparison, convert_results_to_excel
from .list import (
    list_seeds,
    list_datasets,
    list_judges,
    list_targets,
    list_plugins,
    list_attacks,
)


banner = r"""
   _____ _____ _____ _  ________ ______
  / ____|  __ \_   _| |/ /  ____|  ____|
 | (___ | |__) || | | ' /| |__  | |__
  \___ \|  ___/ | | |  < |  __| |  __|
  ____) | |    _| |_| . \| |____| |____
 |_____/|_|   |_____|_|\_\______|______|
"""

# Explicitly load the .env file
env_loaded = load_dotenv(dotenv_path=os.path.join(os.getcwd(), ".env"))


def str2bool(v):
    if isinstance(v, bool):
        return v
    if v.lower() in ("yes", "true", "t", "y", "1"):
        return True
    elif v.lower() in ("no", "false", "f", "n", "0"):
        return False
    else:
        raise argparse.ArgumentTypeError("Boolean value expected.")


def convert_to_new_args(args):
    """
    Normalizes deprecated flags/values to the new canonical ones and emits warnings.
    Keeps cli.py clean and readable.
    """
    # --format=document -> user-input
    if getattr(args, "format", None) == "document":
        print("DEPRECATION: --format=document → --format=user-input (default).")
        args.format = "user-input"

    # --standalone-attacks <path>  ->  --include-standalone-inputs (ignore supplied path)
    if getattr(args, "standalone_attacks", None) is not None:
        print(
            f"DEPRECATION: --standalone-attacks is ignored. "
            f"Use --include-standalone-inputs instead. "
            f"Ignoring supplied filename '{args.standalone_attacks}'."
        )
        args.include_standalone_inputs = True

    return args


def main():
    parser = argparse.ArgumentParser(
        description=f"SPIKEE - Simple Prompt Injection Kit for Evaluation and Exploitation - Version: {__version__}\n"
    )
<<<<<<< HEAD
    parser.add_argument('-b', '--no-banner', action='store_true', help='No banner on run')
=======
    
    parser.add_argument(
        "-q", "--quiet",
        action="store_true",
        help="Suppress banner and informational messages"
    )
>>>>>>> 56c2169f

    subparsers = parser.add_subparsers(dest="command", help="Sub-commands")

    # === [INIT] Sub-command (NEW) ==============================================
    parser_init = subparsers.add_parser(
        "init", help="Initialize a local SPIKEE workspace"
    )
    parser_init.add_argument(
        "--force",
        action="store_true",
        help="Overwrite existing directories if they exist.",
    )
    parser_init.add_argument(
        "--include-builtin",
        choices=["none", "all", "plugins", "judges", "targets", "attacks"],
        default="none",
        help="Copy built-in modules to local workspace (default: none)",
    )

    # === [GENERATE] Sub-command ===============================================
    parser_generate = subparsers.add_parser("generate", help="Generate a dataset")
    parser_generate.add_argument(
        "--seed-folder",
        default="datasets/seeds-mini-test",
        help='Name of seed folder in local "datasets/" or built-in package data',
    )
    parser_generate.add_argument(
        "--positions",
        nargs="+",
        default=["end"],
        help="Positions to insert jailbreaks (start, middle, end). Ignored if the document entry contains a placeholder attribute.",
    )
    parser_generate.add_argument(
        "--injection-delimiters",
        default="\nINJECTION_PAYLOAD\n",
        help="Comma-separated list of patterns to use when injecting payloads",
    )
    parser_generate.add_argument(
        "--plugins",
        nargs="*",
        default=[],
        help="List of plugin names to modify the jailbreak+instruction text",
    )
    parser_generate.add_argument(
        "--plugin-options",
        default=None,
        help='Plugin-specific options as "plugin1:option1,option2;plugin2:option2"',
    )
    parser_generate.add_argument(
        "--include-standalone-inputs",
        action="store_true",
        help="Include standalone_user_inputs.jsonl (fallback: standalone_attacks.jsonl)",
    )
    parser_generate.add_argument(
        "--standalone-attacks", default=None, help=argparse.SUPPRESS
    )  # hidden legacy alias
    parser_generate.add_argument(
        "--format",
        choices=["user-input", "full-prompt", "burp"],
        default="user-input",
        help="Output format: user-input (default, for apps), full-prompt (for llms), or burp",
    )
    parser_generate.add_argument(
        "--spotlighting-data-markers",
        default="\nDOCUMENT\n",
        help='Comma-separated list of data markers (placeholder: "DOCUMENT")',
    )
    parser_generate.add_argument(
        "--languages",
        default=None,
        help="Comma-separated list of languages to filter jailbreaks and instructions",
    )
    parser_generate.add_argument(
        "--match-languages",
        type=str2bool,
        nargs="?",
        const=True,
        default=True,
        help="Only combine jailbreaks and instructions with matching languages (default: True)",
    )
    parser_generate.add_argument(
        "--instruction-filter",
        default=None,
        help="Comma-separated list of instruction types to include",
    )
    parser_generate.add_argument(
        "--jailbreak-filter",
        default=None,
        help="Comma-separated list of jailbreak types to include",
    )
    parser_generate.add_argument(
        "--include-suffixes",
        action="store_true",
        help="Include advanced suffixes in the dataset generation",
    )
    parser_generate.add_argument(
        "--include-system-message",
        action="store_true",
        help="Include system message based on system_messages.toml",
    )
    parser_generate.add_argument(
        "--tag",
        default=None,
        help="Include a tag at the end of the generated dataset filename",
    )

    # === [TEST] Sub-command ===================================================
    parser_test = subparsers.add_parser(
        "test", help="Test the dataset against a target"
    )
    parser_test.add_argument(
        "--dataset",
        type=str,
        action="append",
        help="Path to a dataset file (local workspace)",
    )
    parser_test.add_argument(
        "--dataset-folder",
        type=str,
        action="append",
        help="Path to a dataset folder containing multiple JSONL files",
    )
    parser_test.add_argument(
        "--target",
        type=str,
        required=True,
        help="Name of the target to test (in local or built-in targets/ dir)",
    )
    parser_test.add_argument(
        "--target-options",
        type=str,
        required=False,
        help="Option to pass to the target [Optional]",
    )
    parser_test.add_argument(
        "--threads",
        type=int,
        default=4,
        help="Number of threads for parallel processing",
    )
    parser_test.add_argument(
        "--attempts",
        type=int,
        default=1,
        help="Number of attempts per payload (default: 1)",
    )
    parser_test.add_argument(
        "--max-retries",
        type=int,
        default=3,
        help="Number of retries for failed requests due to API quotas/resources exhusted (default: 3)",
    )
    parser_test.add_argument(
        "--judge-options",
        type=str,
        default=None,
        help="Judge options, typically the name of the LLM to use as a judge",
    )
    parser_test.add_argument(
        "--resume-file",
        type=str,
        default=None,
        help="Path to a results JSONL file to resume from. Only works with a single dataset.",
    )
    parser_test.add_argument(
        "--throttle",
        type=float,
        default=0,
        help="Time in seconds to wait between requests per thread",
    )
    parser_test.add_argument(
        "--attack",
        default=None,
        help='Name of the attack module (from the "attacks" folder) to use if standard attempts fail',
    )
    parser_test.add_argument(
        "--attack-iterations",
        type=int,
        default=100,
        help="Number of attack iterations per dataset entry (if --attack is provided)",
    )
    parser_test.add_argument(
        "--attack-options",
        default=None,
        help='Options to pass to the attack module (e.g., "mode-X")',
    )
    parser_test.add_argument(
        "--tag", default=None, help="Include a tag at the end of the results filename"
    )
    parser_test.add_argument(
        "--sample",
        type=float,
        default=None,
        help="Sample a percentage of the dataset (e.g., 0.15 for 15%%)",
    )
    parser_test.add_argument(
        "--sample-seed",
        default="42",
        help='Seed for sampling (default: 42, or use "random" for random seed)',
    )
    group_resume = parser_test.add_mutually_exclusive_group()
    group_resume.add_argument(
        "--auto-resume",
        action="store_true",
        help="Silently pick the latest matching results file if present",
    )
    group_resume.add_argument(
        "--no-auto-resume",
        action="store_true",
        help="Create new results file, do not attempt to resume",
    )

    # === [RESULTS] Sub-command ================================================
    parser_results = subparsers.add_parser("results", help="Analyze or convert results")
    subparsers_results = parser_results.add_subparsers(
        dest="results_command", help="Results sub-commands"
    )

    # --- analyze
    parser_analyze = subparsers_results.add_parser(
        "analyze", help="Analyze the results JSONL file"
    )
    parser_analyze.add_argument(
        "--result-file",
        type=str,
        action="append",
        help="Path to a results JSONL file"
    )
    parser_analyze.add_argument(
        "--result-folder",
        type=str,
        action="append",
        help="Path to a results folder containing multiple JSONL files",
    )
    parser_analyze.add_argument(
        "--false-positive-checks",
        type=str,
        default=None,
        help="Path to a JSONL file with benign prompts for false positive analysis. Only works with a single dataset.",
    )
    parser_analyze.add_argument(
        "--output-format",
        choices=["console", "html"],
        default="console",
        help="Output format: console (default) or html",
    )
    parser_analyze.add_argument(
        "--overview",
        action="store_true",
        help="Only output the general statistics of results files.",
    )
    parser_analyze.add_argument(
        "--combine",
        action="store_true",
        help="Combine results from multiple files into a single analysis.",
    )

    # --- rejudge
    parser_rejudge = subparsers_results.add_parser(
        "rejudge", help="Re-judge an offline results JSONL file"
    )
    parser_rejudge.add_argument(
        "--result-file",
        type=str,
        action="append",
        help="Path to a results JSONL file",
    )
    parser_rejudge.add_argument(
        "--result-folder",
        type=str,
        action="append",
        help="Path to a results folder containing multiple JSONL files",
    )
    parser_rejudge.add_argument(
        "--judge-options",
        type=str,
        default=None,
        help="Judge options, typically the name of the LLM to use as a judge",
    )
    parser_rejudge.add_argument(
        "--resume",
        action="store_true",
        help="This will attempt to resume a re-judge the most recent results file. (Requires filename to be unmodified and in the same folder.)",
    )

    # --- extract
    parser_extract = subparsers_results.add_parser(
        "extract", help="Extract categories of prompts from results JSONL files"
    )
    parser_extract.add_argument(
        "--result-file",
        type=str,
        action="append",
        help="Path to a results JSONL file",
    )
    parser_extract.add_argument(
        "--result-folder",
        type=str,
        action="append",
        help="Path to a results folder containing multiple JSONL files",
    )
    parser_extract.add_argument(
        "--category",
        help="Extracts prompts by category: success (default), fail, error, custom",
    )
    parser_extract.add_argument(
        "--custom-search",
        type=str,
        default=None,
        help="Custom search string to filter prompts when --category=custom. Formats: 'search_string' or 'field:search_string'",
    )
    parser_extract.add_argument(
        "--tag", default=None, help="Include a tag at the end of the results filename"
    )

    # -- dataset-comparison
    parser_dataset_comparison = subparsers_results.add_parser(
        "dataset-comparison", help="Compare a dataset's results across multiple targets"
    )
    parser_dataset_comparison.add_argument(
        "--dataset",
        type=str,
        required=True,
        help="Path to the dataset JSONL file",
    )
    parser_dataset_comparison.add_argument(
        "--result-file",
        type=str,
        action="append",
        help="Path to an results JSONL file, generated using the dataset",
    )
    parser_dataset_comparison.add_argument(
        "--result-folder",
        type=str,
        action="append",
        help="Path to a results folder containing multiple JSONL files, generated using the dataset",
    )
    parser_dataset_comparison.add_argument(
        "--success-threshold",
        type=float,
        default=0.8,
        help="Success threshold for entries (default: 0.8). Success rate is defined as successes / no. datasets",
    )
    parser_dataset_comparison.add_argument(
        "--success-definition",
        choices=["gt", "lt"],
        default="gt",
        help="Definition of success threshold: gt (greater than, default) or lt (less than)",
    )
    parser_dataset_comparison.add_argument(
        "-n", "--number",
        type=int,
        default="-1",
        help="Number of top entries to include in the comparison (default: all entries)",
    )
    parser_dataset_comparison.add_argument(
        "--skip-validation",
        action="store_true",
        help="Skip validation of dataset entries against results files",
    )
    parser_dataset_comparison.add_argument(
        "--tag", default=None, help="Include a tag at the end of the results filename"
    )

    # --- convert-to-excel
    parser_convert_to_excel = subparsers_results.add_parser(
        "convert-to-excel", help="Convert results JSONL file to Excel"
    )
    parser_convert_to_excel.add_argument(
        "--result-file", type=str, required=True, help="Path to the results JSONL file"
    )

    # === [LIST] Sub-command ================================================
    parser_list = subparsers.add_parser(
        "list", help="List seeds, datasets, targets, or plugins"
    )
    list_subparsers = parser_list.add_subparsers(
        dest="list_command", help="What to list"
    )
    list_subparsers.add_parser("seeds", help="List available seed folders")
    list_subparsers.add_parser("datasets", help="List available dataset .jsonl files")
    list_subparsers.add_parser("judges", help="List available judges")
    list_subparsers.add_parser("targets", help="List available targets")
    list_subparsers.add_parser("plugins", help="List available plugins")
    list_subparsers.add_parser("attacks", help="List available attack scripts")

    args = convert_to_new_args(parser.parse_args())

<<<<<<< HEAD
    if not args.no_banner:
=======
    # Print banner and info unless quiet mode is enabled
    if not getattr(args, 'quiet', False):
>>>>>>> 56c2169f
        print(banner)
        print("SPIKEE - Simple Prompt Injection Kit for Evaluation and Exploitation")
        print(f"Version: {__version__}\n")
        print("Author: Reversec (reversec.com)\n")

    if args.command == "init":
        init_workspace(force=args.force, include_builtin=args.include_builtin)

    elif args.command == "generate":
        generate_dataset(args)
    elif args.command == "test":
        test_dataset(args)
    elif args.command == "results":
        if args.results_command == "analyze":
            analyze_results(args)
        elif args.results_command == "rejudge":
            rejudge_results(args)
        elif args.results_command == "extract":
            extract_results(args)
        elif args.results_command == "dataset-comparison":
            dataset_comparison(args)
        elif args.results_command == "convert-to-excel":
            convert_results_to_excel(args)
        else:
            parser_results.print_help()
    elif args.command == "list":
        if args.list_command == "seeds":
            list_seeds(args)
        elif args.list_command == "datasets":
            list_datasets(args)
        elif args.list_command == "judges":
            list_judges(args)
        elif args.list_command == "targets":
            list_targets(args)
        elif args.list_command == "plugins":
            list_plugins(args)
        elif args.list_command == "attacks":
            list_attacks(args)
        else:
            parser_list.print_help()
    else:
        parser.print_help()
        sys.exit(1)


def init_workspace(force=False, include_builtin="none"):
    """
    Copy the entire 'data/workspace' directory from the installed package
    into the user's current working directory. This sets up the local spikee workspace
    (datasets, plugins, targets, env-example, etc.).

    If include_builtin is specified, also copy built-in modules to their respective
    local directories for local modification.
    """
    cwd = Path(os.getcwd())
    workspace_dest = cwd

    src_folder = Path(__file__).parent / "data" / "workspace"

    # If not forcing, ensure we don't overwrite any existing files/folders
    # We'll do this by manually copying sub-items, skipping if they exist.
    for item in src_folder.iterdir():
        destination = workspace_dest / item.name

        if destination.exists() and not force:
            print(f"[init] '{destination}' already exists. Use --force to overwrite.")
            continue

        # If force and destination is a directory, remove it first
        if destination.exists() and force:
            if destination.is_dir():
                shutil.rmtree(destination)
            else:
                destination.unlink()

        try:
            if item.is_dir():
                shutil.copytree(item, destination)
            else:
                shutil.copy2(item, destination)
            print(f"[init] Copied {item.name} --> {destination}")
        except Exception as e:
            print(f"[init] Could not copy {item.name} to {destination}: {e}")

    print("[init] Local spikee workspace has been initialized.")

    # Handle copying built-in modules if requested
    if include_builtin != "none":
        copy_builtin_modules(include_builtin, force)


def copy_builtin_modules(include_option, force=False):
    """
    Copy built-in modules to local workspace based on the include_option.
    Uses direct file operations without importing the modules.
    """
    import spikee

    # Get the path to the spikee package
    spikee_path = Path(spikee.__file__).parent

    # Determine which module types to copy
    if include_option == "all":
        module_types = ["plugins", "judges", "targets", "attacks"]
    elif include_option in ["plugins", "targets", "attacks"]:
        module_types = [include_option]
    else:
        module_types = []

    for module_type in module_types:
        try:
            # Path to built-in modules
            module_dir = spikee_path / module_type

            # Ensure the module directory exists in the package
            if not module_dir.is_dir():
                print(
                    f"[init] Warning: Built-in {module_type} directory not found at {module_dir}"
                )
                continue

            # Ensure local directory exists
            local_dir = Path(os.getcwd()) / module_type
            os.makedirs(local_dir, exist_ok=True)

            # Copy each Python file (except __init__.py)
            modules_copied = 0
            for file_path in module_dir.glob("*.py"):
                if file_path.name == "__init__.py":
                    continue

                dest_file = local_dir / file_path.name

                if dest_file.exists() and not force:
                    print(
                        f"[init] '{dest_file}' already exists. Use --force to overwrite."
                    )
                    continue

                try:
                    shutil.copy2(file_path, dest_file)
                    modules_copied += 1
                    print(
                        f"[init] Copied built-in {module_type}/{file_path.name} to local workspace"
                    )
                except Exception as e:
                    print(f"[init] Error copying {module_type}/{file_path.name}: {e}")

            if modules_copied > 0:
                print(
                    f"[init] Copied {modules_copied} built-in {module_type} to local workspace"
                )
            else:
                print(f"[init] No built-in {module_type} were copied")

        except Exception as e:
            print(f"[init] Error processing {module_type}: {e}")<|MERGE_RESOLUTION|>--- conflicted
+++ resolved
@@ -72,16 +72,11 @@
     parser = argparse.ArgumentParser(
         description=f"SPIKEE - Simple Prompt Injection Kit for Evaluation and Exploitation - Version: {__version__}\n"
     )
-<<<<<<< HEAD
-    parser.add_argument('-b', '--no-banner', action='store_true', help='No banner on run')
-=======
-    
     parser.add_argument(
         "-q", "--quiet",
         action="store_true",
         help="Suppress banner and informational messages"
     )
->>>>>>> 56c2169f
 
     subparsers = parser.add_subparsers(dest="command", help="Sub-commands")
 
@@ -470,12 +465,8 @@
 
     args = convert_to_new_args(parser.parse_args())
 
-<<<<<<< HEAD
-    if not args.no_banner:
-=======
     # Print banner and info unless quiet mode is enabled
     if not getattr(args, 'quiet', False):
->>>>>>> 56c2169f
         print(banner)
         print("SPIKEE - Simple Prompt Injection Kit for Evaluation and Exploitation")
         print(f"Version: {__version__}\n")
